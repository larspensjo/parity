// Copyright 2015, 2016 Ethcore (UK) Ltd.
// This file is part of Parity.

// Parity is free software: you can redistribute it and/or modify
// it under the terms of the GNU General Public License as published by
// the Free Software Foundation, either version 3 of the License, or
// (at your option) any later version.

// Parity is distributed in the hope that it will be useful,
// but WITHOUT ANY WARRANTY; without even the implied warranty of
// MERCHANTABILITY or FITNESS FOR A PARTICULAR PURPOSE.  See the
// GNU General Public License for more details.

// You should have received a copy of the GNU General Public License
// along with Parity.  If not, see <http://www.gnu.org/licenses/>.

//! Ethcore-specific rpc implementation.
use std::{fs, io};
use std::sync::{mpsc, Arc, Weak};
use std::str::FromStr;

use util::{RotatingLogger, Address, Mutex, sha3};
use util::misc::version_data;

use crypto::ecies;
use fetch::{Client as FetchClient, Fetch};
use ethkey::{Brain, Generator};
use ethstore::random_phrase;
use ethsync::{SyncProvider, ManageNetwork};
use ethcore::miner::MinerService;
use ethcore::client::{MiningBlockChainClient};
use ethcore::ids::BlockID;

use jsonrpc_core::Error;
use v1::traits::Ethcore;
use v1::types::{Bytes, U256, H160, H256, H512, Peers, Transaction, RpcSettings};
use v1::helpers::{errors, SigningQueue, SignerService, NetworkSettings};
<<<<<<< HEAD
use v1::helpers::dispatch::DEFAULT_MAC;
use v1::helpers::params::expect_no_params;
=======
use v1::helpers::auto_args::Ready;
>>>>>>> ecf098e9

/// Ethcore implementation.
pub struct EthcoreClient<C, M, S: ?Sized, F=FetchClient> where
	C: MiningBlockChainClient,
	M: MinerService,
	S: SyncProvider,
	F: Fetch {

	client: Weak<C>,
	miner: Weak<M>,
	sync: Weak<S>,
	net: Weak<ManageNetwork>,
	logger: Arc<RotatingLogger>,
	settings: Arc<NetworkSettings>,
	signer: Option<Arc<SignerService>>,
	fetch: Mutex<F>
}

impl<C, M, S: ?Sized> EthcoreClient<C, M, S> where
	C: MiningBlockChainClient,
	M: MinerService,
	S: SyncProvider, {
	/// Creates new `EthcoreClient` with default `Fetch`.
	pub fn new(
		client: &Arc<C>,
		miner: &Arc<M>,
		sync: &Arc<S>,
		net: &Arc<ManageNetwork>,
		logger: Arc<RotatingLogger>,
		settings: Arc<NetworkSettings>,
		signer: Option<Arc<SignerService>>
	) -> Self {
		Self::with_fetch(client, miner, sync, net, logger, settings, signer)
	}
}

impl<C, M, S: ?Sized, F> EthcoreClient<C, M, S, F> where
	C: MiningBlockChainClient,
	M: MinerService,
	S: SyncProvider,
	F: Fetch, {

	/// Creates new `EthcoreClient` with customizable `Fetch`.
	pub fn with_fetch(
		client: &Arc<C>,
		miner: &Arc<M>,
		sync: &Arc<S>,
		net: &Arc<ManageNetwork>,
		logger: Arc<RotatingLogger>,
		settings: Arc<NetworkSettings>,
		signer: Option<Arc<SignerService>>
		) -> Self {
		EthcoreClient {
			client: Arc::downgrade(client),
			miner: Arc::downgrade(miner),
			sync: Arc::downgrade(sync),
			net: Arc::downgrade(net),
			logger: logger,
			settings: settings,
			signer: signer,
			fetch: Mutex::new(F::default()),
		}
	}

	fn active(&self) -> Result<(), Error> {
		// TODO: only call every 30s at most.
		take_weak!(self.client).keep_alive();
		Ok(())
	}
}

impl<C, M, S: ?Sized, F> Ethcore for EthcoreClient<C, M, S, F> where
	M: MinerService + 'static,
	C: MiningBlockChainClient + 'static,
	S: SyncProvider + 'static,
	F: Fetch + 'static {

	fn transactions_limit(&self) -> Result<usize, Error> {
		try!(self.active());

		Ok(take_weak!(self.miner).transactions_limit())
	}

	fn min_gas_price(&self) -> Result<U256, Error> {
		try!(self.active());

		Ok(U256::from(take_weak!(self.miner).minimal_gas_price()))
	}

	fn extra_data(&self) -> Result<Bytes, Error> {
		try!(self.active());

		Ok(Bytes::new(take_weak!(self.miner).extra_data()))
	}

	fn gas_floor_target(&self) -> Result<U256, Error> {
		try!(self.active());

		Ok(U256::from(take_weak!(self.miner).gas_floor_target()))
	}

	fn gas_ceil_target(&self) -> Result<U256, Error> {
		try!(self.active());

		Ok(U256::from(take_weak!(self.miner).gas_ceil_target()))
	}

	fn dev_logs(&self) -> Result<Vec<String>, Error> {
		try!(self.active());

		let logs = self.logger.logs();
		Ok(logs.as_slice().to_owned())
	}

	fn dev_logs_levels(&self) -> Result<String, Error> {
		try!(self.active());

		Ok(self.logger.levels().to_owned())
	}

	fn net_chain(&self) -> Result<String, Error> {
		try!(self.active());

		Ok(self.settings.chain.clone())
	}

	fn net_peers(&self) -> Result<Peers, Error> {
		try!(self.active());

		let sync_status = take_weak!(self.sync).status();
		let net_config = take_weak!(self.net).network_config();

		Ok(Peers {
			active: sync_status.num_active_peers,
			connected: sync_status.num_peers,
			max: sync_status.current_max_peers(net_config.min_peers, net_config.max_peers),
		})
	}

	fn net_port(&self) -> Result<u16, Error> {
		try!(self.active());

		Ok(self.settings.network_port)
	}

	fn node_name(&self) -> Result<String, Error> {
		try!(self.active());

		Ok(self.settings.name.clone())
	}

	fn registry_address(&self) -> Result<Option<H160>, Error> {
		try!(self.active());

		Ok(
			take_weak!(self.client)
				.additional_params()
				.get("registrar")
				.and_then(|s| Address::from_str(s).ok())
				.map(|s| H160::from(s))
		)
	}

	fn rpc_settings(&self) -> Result<RpcSettings, Error> {
		try!(self.active());
		Ok(RpcSettings {
			enabled: self.settings.rpc_enabled,
			interface: self.settings.rpc_interface.clone(),
			port: self.settings.rpc_port as u64,
		})
	}

	fn default_extra_data(&self) -> Result<Bytes, Error> {
		try!(self.active());

		Ok(Bytes::new(version_data()))
	}

	fn gas_price_statistics(&self) -> Result<Vec<U256>, Error> {
		try!(self.active());

		match take_weak!(self.client).gas_price_statistics(100, 8) {
			Ok(stats) => Ok(stats.into_iter().map(Into::into).collect()),
			_ => Err(Error::internal_error()),
		}
	}

	fn unsigned_transactions_count(&self) -> Result<usize, Error> {
		try!(self.active());

		match self.signer {
			None => Err(errors::signer_disabled()),
			Some(ref signer) => Ok(signer.len()),
		}
	}

	fn generate_secret_phrase(&self) -> Result<String, Error> {
		try!(self.active());

		Ok(random_phrase(12))
	}

	fn phrase_to_address(&self, phrase: String) -> Result<H160, Error> {
		try!(self.active());

		Ok(Brain::new(phrase).generate().unwrap().address().into())
	}

	fn list_accounts(&self) -> Result<Option<Vec<H160>>, Error> {
		try!(self.active());
<<<<<<< HEAD
		from_params::<(H512, Bytes)>(params).and_then(|(key, phrase)| {
			let s = try!(ecies::encrypt(&key.into(), &DEFAULT_MAC, &phrase.0).map_err(errors::encryption_error));
			Ok(to_value(&Bytes::from(s)))
		})
=======

		Ok(take_weak!(self.client)
			.list_accounts(BlockID::Latest)
			.map(|a| a.into_iter().map(Into::into).collect()))
	}

	fn list_storage_keys(&self, _address: H160) -> Result<Option<Vec<H256>>, Error> {
		try!(self.active());

		// TODO: implement this
		Ok(None)
	}

	fn encrypt_message(&self, key: H512, phrase: Bytes) -> Result<Bytes, Error> {
		try!(self.active());

		ecies::encrypt(&key.into(), &[0; 0], &phrase.0)
			.map_err(|_| Error::internal_error())
			.map(Into::into)
>>>>>>> ecf098e9
	}

	fn pending_transactions(&self) -> Result<Vec<Transaction>, Error> {
		try!(self.active());

		Ok(take_weak!(self.miner).all_transactions().into_iter().map(Into::into).collect::<Vec<_>>())
	}

	fn hash_content(&self, ready: Ready<H256>, url: String) {
		let res = self.active();

		let hash_content = |result| {
			let path = try!(result);
			let mut file = io::BufReader::new(try!(fs::File::open(&path)));
			// Try to hash
			let result = sha3(&mut file);
			// Remove file (always)
			try!(fs::remove_file(&path));
			// Return the result
			Ok(try!(result))
		};

		match res {
			Err(e) => ready.ready(Err(e)),
			Ok(()) => {
				let (tx, rx) = mpsc::channel();
				let res = self.fetch.lock().request_async(&url, Default::default(), Box::new(move |result| {
					let result = hash_content(result)
							.map_err(errors::from_fetch_error)
							.map(Into::into);

					// Receive ready and invoke with result.
					let ready: Ready<H256> = rx.try_recv().expect("When on_done is invoked ready object is always sent.");
					ready.ready(result);
				}));

				// Either invoke ready right away or transfer it to the closure.
				if let Err(e) = res {
					ready.ready(Err(errors::from_fetch_error(e)));
				} else {
					tx.send(ready).expect("Rx end is sent to on_done closure.");
				}
			}
		}
	}
}<|MERGE_RESOLUTION|>--- conflicted
+++ resolved
@@ -35,12 +35,9 @@
 use v1::traits::Ethcore;
 use v1::types::{Bytes, U256, H160, H256, H512, Peers, Transaction, RpcSettings};
 use v1::helpers::{errors, SigningQueue, SignerService, NetworkSettings};
-<<<<<<< HEAD
 use v1::helpers::dispatch::DEFAULT_MAC;
 use v1::helpers::params::expect_no_params;
-=======
 use v1::helpers::auto_args::Ready;
->>>>>>> ecf098e9
 
 /// Ethcore implementation.
 pub struct EthcoreClient<C, M, S: ?Sized, F=FetchClient> where
@@ -251,12 +248,6 @@
 
 	fn list_accounts(&self) -> Result<Option<Vec<H160>>, Error> {
 		try!(self.active());
-<<<<<<< HEAD
-		from_params::<(H512, Bytes)>(params).and_then(|(key, phrase)| {
-			let s = try!(ecies::encrypt(&key.into(), &DEFAULT_MAC, &phrase.0).map_err(errors::encryption_error));
-			Ok(to_value(&Bytes::from(s)))
-		})
-=======
 
 		Ok(take_weak!(self.client)
 			.list_accounts(BlockID::Latest)
@@ -273,10 +264,9 @@
 	fn encrypt_message(&self, key: H512, phrase: Bytes) -> Result<Bytes, Error> {
 		try!(self.active());
 
-		ecies::encrypt(&key.into(), &[0; 0], &phrase.0)
-			.map_err(|_| Error::internal_error())
+		ecies::encrypt(&key.into(), &DEFAULT_MAC, &phrase.0)
+			.map_err(errors::encryption_error)
 			.map(Into::into)
->>>>>>> ecf098e9
 	}
 
 	fn pending_transactions(&self) -> Result<Vec<Transaction>, Error> {
