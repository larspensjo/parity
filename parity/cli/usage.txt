--- conflicted
+++ resolved
@@ -191,17 +191,10 @@
   --notify-work URLS       URLs to which work package notifications are pushed.
                            URLS should be a comma-delimited list of HTTP URLs.
                            (default: {flag_notify_work:?})
-<<<<<<< HEAD
-  --stratum                Run Stratum server for miners to connect (default: {flag_stratum})
-  --stratum-interface IP   Address to for stratum server to listen on (default: {flag_stratum_interface})
-  --stratum-port PORT      Port to for stratum server to listen on (default: {flag_stratum_port})
-  --stratum-secret STRING  Secret for authorizing at stratum server for peers (default: {flag_stratum_secret:?})
-=======
   --stratum                Run STRATUM server for miners to connect (default: {flag_stratum})
   --stratum-interface IP   Address to for STRATUM server to listen on (default: {flag_stratum_interface})
   --stratum-port PORT      Port to for STRATUM server to listen on (default: {flag_stratum_port})
   --stratum-secret STRING  Secret for authorizing at STRATUM server for peers (default: {flag_stratum_secret:?})
->>>>>>> 16c0159f
 
 Footprint Options:
   --tracing BOOL           Indicates if full transaction tracing should be
