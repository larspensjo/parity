// Copyright 2015, 2016 Ethcore (UK) Ltd.
// This file is part of Parity.

// Parity is free software: you can redistribute it and/or modify
// it under the terms of the GNU General Public License as published by
// the Free Software Foundation, either version 3 of the License, or
// (at your option) any later version.

// Parity is distributed in the hope that it will be useful,
// but WITHOUT ANY WARRANTY; without even the implied warranty of
// MERCHANTABILITY or FITNESS FOR A PARTICULAR PURPOSE.  See the
// GNU General Public License for more details.

// You should have received a copy of the GNU General Public License
// along with Parity.  If not, see <http://www.gnu.org/licenses/>.

//! Parity sync service

use std::sync::Arc;
use std::sync::atomic::{AtomicBool, Ordering};
use ethcore_stratum::{Stratum as StratumServer, PushWorkHandler, RemoteJobDispatcher, ServiceConfiguration};
use modules::service_urls;
use boot;
use hypervisor::service::IpcModuleId;
use hypervisor::{HYPERVISOR_IPC_URL, ControlService};
use std::net::{SocketAddr, IpAddr};
use std::str::FromStr;
use nanoipc;
use std::thread;
<<<<<<< HEAD
=======
use ethcore::miner::stratum::{STRATUM_SOCKET_NAME, JOB_DISPATCHER_SOCKET_NAME};
>>>>>>> 16c0159f

pub const MODULE_ID: IpcModuleId = 8000;

#[derive(Default)]
struct StratumControlService {
	pub stop: Arc<AtomicBool>,
}

impl ControlService for StratumControlService {
	fn shutdown(&self) -> bool {
		trace!(target: "hypervisor", "Received shutdown from control service");
		self.stop.store(true, ::std::sync::atomic::Ordering::Relaxed);
		true
	}
}

pub fn main() {
	boot::setup_cli_logger("stratum");

	let service_config: ServiceConfiguration = boot::payload()
		.unwrap_or_else(|e| panic!("Fatal: error reading boot arguments ({:?})", e));

	let job_dispatcher = dependency!(
		RemoteJobDispatcher,
<<<<<<< HEAD
		&service_urls::with_base(&service_config.io_path, service_urls::MINING_JOB_DISPATCHER)
=======
		&service_urls::with_base(&service_config.io_path, JOB_DISPATCHER_SOCKET_NAME)
>>>>>>> 16c0159f
	);

	let _ = boot::main_thread();
	let service_stop = Arc::new(AtomicBool::new(false));

	let server =
		StratumServer::start(
			&SocketAddr::new(
				IpAddr::from_str(&service_config.listen_addr)
					.unwrap_or_else(|e|
						panic!("Fatal: invalid listen address: '{}' ({:?})", &service_config.listen_addr, e)
					),
				service_config.port,
			),
			job_dispatcher.service().clone(),
			service_config.secret
		).unwrap_or_else(
			|e| panic!("Fatal: cannot start stratum server({:?})", e)
		);

	boot::host_service(
<<<<<<< HEAD
		&service_urls::with_base(&service_config.io_path, service_urls::STRATUM),
=======
		&service_urls::with_base(&service_config.io_path, STRATUM_SOCKET_NAME),
>>>>>>> 16c0159f
		service_stop.clone(),
		server.clone() as Arc<PushWorkHandler>
	);

	let hypervisor = boot::register(
		&service_urls::with_base(&service_config.io_path, HYPERVISOR_IPC_URL),
		&service_urls::with_base(&service_config.io_path, service_urls::STRATUM_CONTROL),
		MODULE_ID
	);

	let timer_svc = server.clone();
	let timer_stop = service_stop.clone();
	thread::spawn(move || {
		while !timer_stop.load(Ordering::SeqCst) {
<<<<<<< HEAD
			thread::park_timeout_ms(5000);
=======
			thread::park_timeout(::std::time::Duration::from_millis(2000));
			// It almost always not doing anything, only greets new peers with a job
>>>>>>> 16c0159f
			timer_svc.maintain();
		}
	});

	let control_service = Arc::new(StratumControlService::default());
	let as_control = control_service.clone() as Arc<ControlService>;
	let mut worker = nanoipc::Worker::<ControlService>::new(&as_control);
	worker.add_reqrep(
		&service_urls::with_base(&service_config.io_path, service_urls::STRATUM_CONTROL)
	).unwrap();

	while !control_service.stop.load(Ordering::SeqCst) {
		worker.poll();
	}
	service_stop.store(true, Ordering::SeqCst);

	hypervisor.module_shutdown(MODULE_ID);
	trace!(target: "hypervisor", "Stratum process terminated gracefully");
}<|MERGE_RESOLUTION|>--- conflicted
+++ resolved
@@ -27,10 +27,7 @@
 use std::str::FromStr;
 use nanoipc;
 use std::thread;
-<<<<<<< HEAD
-=======
 use ethcore::miner::stratum::{STRATUM_SOCKET_NAME, JOB_DISPATCHER_SOCKET_NAME};
->>>>>>> 16c0159f
 
 pub const MODULE_ID: IpcModuleId = 8000;
 
@@ -55,11 +52,7 @@
 
 	let job_dispatcher = dependency!(
 		RemoteJobDispatcher,
-<<<<<<< HEAD
-		&service_urls::with_base(&service_config.io_path, service_urls::MINING_JOB_DISPATCHER)
-=======
 		&service_urls::with_base(&service_config.io_path, JOB_DISPATCHER_SOCKET_NAME)
->>>>>>> 16c0159f
 	);
 
 	let _ = boot::main_thread();
@@ -81,11 +74,7 @@
 		);
 
 	boot::host_service(
-<<<<<<< HEAD
-		&service_urls::with_base(&service_config.io_path, service_urls::STRATUM),
-=======
 		&service_urls::with_base(&service_config.io_path, STRATUM_SOCKET_NAME),
->>>>>>> 16c0159f
 		service_stop.clone(),
 		server.clone() as Arc<PushWorkHandler>
 	);
@@ -100,12 +89,8 @@
 	let timer_stop = service_stop.clone();
 	thread::spawn(move || {
 		while !timer_stop.load(Ordering::SeqCst) {
-<<<<<<< HEAD
-			thread::park_timeout_ms(5000);
-=======
 			thread::park_timeout(::std::time::Duration::from_millis(2000));
 			// It almost always not doing anything, only greets new peers with a job
->>>>>>> 16c0159f
 			timer_svc.maintain();
 		}
 	});
