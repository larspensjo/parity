--- conflicted
+++ resolved
@@ -105,12 +105,9 @@
 pub mod views;
 pub mod blockchain;
 pub mod extras;
-<<<<<<< HEAD
 pub mod client;
 pub mod sync;
 pub mod verification;
 pub mod queue;
-=======
 pub mod ethash;
-pub mod block;
->>>>>>> ca6a2092
+pub mod block;