// Copyright 2015, 2016 Ethcore (UK) Ltd.
// This file is part of Parity.

// Parity is free software: you can redistribute it and/or modify
// it under the terms of the GNU General Public License as published by
// the Free Software Foundation, either version 3 of the License, or
// (at your option) any later version.

// Parity is distributed in the hope that it will be useful,
// but WITHOUT ANY WARRANTY; without even the implied warranty of
// MERCHANTABILITY or FITNESS FOR A PARTICULAR PURPOSE.  See the
// GNU General Public License for more details.

// You should have received a copy of the GNU General Public License
// along with Parity.  If not, see <http://www.gnu.org/licenses/>.

use rayon::prelude::*;
use std::sync::atomic::AtomicBool;
use std::time::{Instant, Duration};

use util::*;
use util::using_queue::{UsingQueue, GetAction};
use account_provider::AccountProvider;
use views::{BlockView, HeaderView};
use client::{MiningBlockChainClient, Executive, Executed, EnvInfo, TransactOptions, BlockID, CallAnalytics};
use block::{ClosedBlock, IsBlock};
use error::*;
use transaction::SignedTransaction;
use receipt::{Receipt};
use spec::Spec;
use engine::Engine;
use miner::{MinerService, MinerStatus, TransactionQueue, AccountDetails, TransactionOrigin};
use miner::work_notify::WorkPoster;
use client::TransactionImportResult;
use miner::price_info::PriceInfo;


/// Different possible definitions for pending transaction set.
#[derive(Debug)]
pub enum PendingSet {
	/// Always just the transactions in the queue. These have had only cheap checks.
	AlwaysQueue,
	/// Always just the transactions in the sealing block. These have had full checks but
	/// may be empty if the node is not actively mining or has force_sealing enabled.
	AlwaysSealing,
	/// Try the sealing block, but if it is not currently sealing, fallback to the queue.
	SealingOrElseQueue,
}

/// Configures the behaviour of the miner.
#[derive(Debug)]
pub struct MinerOptions {
	/// URLs to notify when there is new work.
	pub new_work_notify: Vec<String>,
	/// Force the miner to reseal, even when nobody has asked for work.
	pub force_sealing: bool,
	/// Reseal on receipt of new external transactions.
	pub reseal_on_external_tx: bool,
	/// Reseal on receipt of new local transactions.
	pub reseal_on_own_tx: bool,
	/// Minimum period between transaction-inspired reseals.
	pub reseal_min_period: Duration,
	/// Maximum amount of gas to bother considering for block insertion.
	pub tx_gas_limit: U256,
	/// Maximum size of the transaction queue.
	pub tx_queue_size: usize,
	/// Whether we should fallback to providing all the queue's transactions or just pending.
	pub pending_set: PendingSet,
	/// How many historical work packages can we store before running out?
	pub work_queue_size: usize,
	/// Can we submit two different solutions for the same block and expect both to result in an import?
	pub enable_resubmission: bool,
}

impl Default for MinerOptions {
	fn default() -> Self {
		MinerOptions {
			new_work_notify: vec![],
			force_sealing: false,
			reseal_on_external_tx: true,
			reseal_on_own_tx: true,
			tx_gas_limit: !U256::zero(),
			tx_queue_size: 1024,
			pending_set: PendingSet::AlwaysQueue,
			reseal_min_period: Duration::from_secs(0),
			work_queue_size: 20,
			enable_resubmission: true,
		}
	}
}

/// Options for the dynamic gas price recalibrator.
pub struct GasPriceCalibratorOptions {
	/// Base transaction price to match against.
	pub usd_per_tx: f32,
	/// How frequently we should recalibrate. 
	pub recalibration_period: Duration,
}

/// The gas price validator variant for a GasPricer.
pub struct GasPriceCalibrator {
	options: GasPriceCalibratorOptions,

	next_calibration: Instant,
}

impl GasPriceCalibrator {
	fn recalibrate<F: Fn(U256) + Sync + Send + 'static>(&mut self, set_price: F) {
		trace!(target: "miner", "Recalibrating {:?} versus {:?}", Instant::now(), self.next_calibration);
		if Instant::now() >= self.next_calibration {
			let usd_per_tx = self.options.usd_per_tx;
			trace!(target: "miner", "Getting price info");
			if let Ok(_) = PriceInfo::get(move |price: PriceInfo| {
				trace!(target: "miner", "Price info arrived: {:?}", price);
				let usd_per_eth = price.ethusd;
				let wei_per_usd: f32 = 1.0e18 / usd_per_eth;
				let gas_per_tx: f32 = 21000.0;
				let wei_per_gas: f32 = wei_per_usd * usd_per_tx / gas_per_tx;
				info!(target: "miner", "Updated conversion rate to Ξ1 = {} ({} wei/gas)", format!("US${}", usd_per_eth).apply(Colour::White.bold()), format!("{}", wei_per_gas).apply(Colour::Yellow.bold()));
				set_price(U256::from_dec_str(&format!("{:.0}", wei_per_gas)).unwrap());
			}) {
				self.next_calibration = Instant::now() + self.options.recalibration_period;
			} else {
				warn!(target: "miner", "Unable to update Ether price.");
			}
		}
	}
}

/// Struct to look after updating the acceptable gas price of a miner.
pub enum GasPricer {
	/// A fixed gas price in terms of Wei - always the argument given.
	Fixed(U256),
	/// Gas price is calibrated according to a fixed amount of USD.
	Calibrated(GasPriceCalibrator),
}

impl GasPricer {
	/// Create a new Calibrated `GasPricer`.
	pub fn new_calibrated(options: GasPriceCalibratorOptions) -> GasPricer {
		GasPricer::Calibrated(GasPriceCalibrator {
			options: options,
			next_calibration: Instant::now(),
		})
	}

	/// Create a new Fixed `GasPricer`.
	pub fn new_fixed(gas_price: U256) -> GasPricer {
		GasPricer::Fixed(gas_price)
	}

	fn recalibrate<F: Fn(U256) + Sync + Send + 'static>(&mut self, set_price: F) {
		match *self {
			GasPricer::Fixed(ref max) => set_price(max.clone()),
			GasPricer::Calibrated(ref mut cal) => cal.recalibrate(set_price),
		}
	}
}

/// Keeps track of transactions using priority queue and holds currently mined block.
pub struct Miner {
	// NOTE [ToDr]  When locking always lock in this order!
	transaction_queue: Arc<Mutex<TransactionQueue>>,
	sealing_work: Mutex<UsingQueue<ClosedBlock>>,

	// for sealing...
	options: MinerOptions,
	sealing_enabled: AtomicBool,
	next_allowed_reseal: Mutex<Instant>,
	sealing_block_last_request: Mutex<u64>,
	gas_range_target: RwLock<(U256, U256)>,
	author: RwLock<Address>,
	extra_data: RwLock<Bytes>,
	spec: Spec,

	accounts: Option<Arc<AccountProvider>>,
	work_poster: Option<WorkPoster>,
	gas_pricer: Mutex<GasPricer>,
}

impl Miner {
	/// Creates new instance of miner without accounts, but with given spec.
	pub fn with_spec(spec: Spec) -> Miner {
		Miner {
			transaction_queue: Arc::new(Mutex::new(TransactionQueue::new())),
			options: Default::default(),
			sealing_enabled: AtomicBool::new(false),
			next_allowed_reseal: Mutex::new(Instant::now()),
			sealing_block_last_request: Mutex::new(0),
			sealing_work: Mutex::new(UsingQueue::new(20)),
			gas_range_target: RwLock::new((U256::zero(), U256::zero())),
			author: RwLock::new(Address::default()),
			extra_data: RwLock::new(Vec::new()),
			accounts: None,
			spec: spec,
			work_poster: None,
			gas_pricer: Mutex::new(GasPricer::new_fixed(20_000_000_000u64.into())),
		}
	}

	/// Creates new instance of miner
	pub fn new(options: MinerOptions, gas_pricer: GasPricer, spec: Spec, accounts: Option<Arc<AccountProvider>>) -> Arc<Miner> {
		let work_poster = if !options.new_work_notify.is_empty() { Some(WorkPoster::new(&options.new_work_notify)) } else { None };
		let txq = Arc::new(Mutex::new(TransactionQueue::with_limits(options.tx_queue_size, options.tx_gas_limit)));
		Arc::new(Miner {
			transaction_queue: txq,
			sealing_enabled: AtomicBool::new(options.force_sealing || !options.new_work_notify.is_empty()),
			next_allowed_reseal: Mutex::new(Instant::now()),
			sealing_block_last_request: Mutex::new(0),
			sealing_work: Mutex::new(UsingQueue::new(options.work_queue_size)),
			gas_range_target: RwLock::new((U256::zero(), U256::zero())),
			author: RwLock::new(Address::default()),
			extra_data: RwLock::new(Vec::new()),
			options: options,
			accounts: accounts,
			spec: spec,
			work_poster: work_poster,
			gas_pricer: Mutex::new(gas_pricer),
		})
	}

	fn engine(&self) -> &Engine {
		self.spec.engine.deref()
	}

	fn forced_sealing(&self) -> bool {
		self.options.force_sealing || !self.options.new_work_notify.is_empty()
	}

	/// Prepares new block for sealing including top transactions from queue.
	#[cfg_attr(feature="dev", allow(match_same_arms))]
	#[cfg_attr(feature="dev", allow(cyclomatic_complexity))]
	fn prepare_sealing(&self, chain: &MiningBlockChainClient) {
		trace!(target: "miner", "prepare_sealing: entering");

		{
			trace!(target: "miner", "recalibrating...");
			let txq = self.transaction_queue.clone();
			self.gas_pricer.lock().unwrap().recalibrate(move |price| {
				trace!(target: "miner", "Got gas price! {}", price);
				txq.lock().unwrap().set_minimal_gas_price(price);
			});
			trace!(target: "miner", "done recalibration.");
		}

		let (transactions, mut open_block, original_work_hash) = {
			let transactions = {self.transaction_queue.lock().unwrap().top_transactions()};
			let mut sealing_work = self.sealing_work.lock().unwrap();
			let last_work_hash = sealing_work.peek_last_ref().map(|pb| pb.block().fields().header.hash());
			let best_hash = chain.best_block_header().sha3();
/*
			// check to see if last ClosedBlock in would_seals is actually same parent block.
			// if so
			//   duplicate, re-open and push any new transactions.
			//   if at least one was pushed successfully, close and enqueue new ClosedBlock;
			//   otherwise, leave everything alone.
			// otherwise, author a fresh block.
*/
			let open_block = match sealing_work.pop_if(|b| b.block().fields().header.parent_hash() == &best_hash) {
				Some(old_block) => {
					trace!(target: "miner", "Already have previous work; updating and returning");
					// add transactions to old_block
					let e = self.engine();
					old_block.reopen(e, chain.vm_factory())
				}
				None => {
					// block not found - create it.
					trace!(target: "miner", "No existing work - making new block");
					chain.prepare_open_block(
						self.author(),
						(self.gas_floor_target(), self.gas_ceil_target()),
						self.extra_data()
					)
				}
			};
			(transactions, open_block, last_work_hash)
		};

		let mut invalid_transactions = HashSet::new();
		let block_number = open_block.block().fields().header.number();
		// TODO: push new uncles, too.
		for tx in transactions {
			let hash = tx.hash();
			match open_block.push_transaction(tx, None) {
				Err(Error::Execution(ExecutionError::BlockGasLimitReached { gas_limit, gas_used, .. })) => {
					debug!(target: "miner", "Skipping adding transaction to block because of gas limit: {:?}", hash);
					// Exit early if gas left is smaller then min_tx_gas
					let min_tx_gas: U256 = 21000.into();	// TODO: figure this out properly.
					if gas_limit - gas_used < min_tx_gas {
						break;
					}
				},
				// Invalid nonce error can happen only if previous transaction is skipped because of gas limit.
				// If there is errornous state of transaction queue it will be fixed when next block is imported.
				Err(Error::Execution(ExecutionError::InvalidNonce { .. })) => {
					debug!(target: "miner", "Skipping adding transaction to block because of invalid nonce: {:?}", hash);
				},
				// already have transaction - ignore
				Err(Error::Transaction(TransactionError::AlreadyImported)) => {},
				Err(e) => {
					invalid_transactions.insert(hash);
					debug!(target: "miner",
						   "Error adding transaction to block: number={}. transaction_hash={:?}, Error: {:?}",
						   block_number, hash, e);
				},
				_ => {}	// imported ok
			}
		}

		let block = open_block.close();

		let fetch_account = |a: &Address| AccountDetails {
			nonce: chain.latest_nonce(a),
			balance: chain.latest_balance(a),
		};

		{
			let mut queue = self.transaction_queue.lock().unwrap();
			for hash in invalid_transactions.into_iter() {
				queue.remove_invalid(&hash, &fetch_account);
			}
		}

		if !block.transactions().is_empty() {
			trace!(target: "miner", "prepare_sealing: block has transaction - attempting internal seal.");
			// block with transactions - see if we can seal immediately.
			let s = self.engine().generate_seal(block.block(), match self.accounts {
				Some(ref x) => Some(&**x),
				None => None,
			});
			if let Some(seal) = s {
				trace!(target: "miner", "prepare_sealing: managed internal seal. importing...");
				if let Ok(sealed) = block.lock().try_seal(self.engine(), seal) {
					if let Ok(_) = chain.import_block(sealed.rlp_bytes()) {
						trace!(target: "miner", "prepare_sealing: sealed internally and imported. leaving.");
					} else {
						warn!("prepare_sealing: ERROR: could not import internally sealed block. WTF?");
					}
				} else {
					warn!("prepare_sealing: ERROR: try_seal failed when given internally generated seal. WTF?");
				}
				return;
			} else {
				trace!(target: "miner", "prepare_sealing: unable to generate seal internally");
			}
		}

		let (work, is_new) = {
			let mut sealing_work = self.sealing_work.lock().unwrap();
			let last_work_hash = sealing_work.peek_last_ref().map(|pb| pb.block().fields().header.hash());
			trace!(target: "miner", "Checking whether we need to reseal: orig={:?} last={:?}, this={:?}", original_work_hash, last_work_hash, block.block().fields().header.hash());
			let (work, is_new) = if last_work_hash.map_or(true, |h| h != block.block().fields().header.hash()) {
				trace!(target: "miner", "Pushing a new, refreshed or borrowed pending {}...", block.block().fields().header.hash());
				let pow_hash = block.block().fields().header.hash();
				let number = block.block().fields().header.number();
				let difficulty = *block.block().fields().header.difficulty();
				let is_new = original_work_hash.map_or(true, |h| block.block().fields().header.hash() != h);
				sealing_work.push(block);
				// If push notifications are enabled we assume all work items are used.
				if self.work_poster.is_some() && is_new {
					sealing_work.use_last_ref();
				}
				(Some((pow_hash, difficulty, number)), is_new)
			} else {
				(None, false)
			};
			trace!(target: "miner", "prepare_sealing: leaving (last={:?})", sealing_work.peek_last_ref().map(|b| b.block().fields().header.hash()));
			(work, is_new)
		};
		if is_new {
			work.map(|(pow_hash, difficulty, number)| self.work_poster.as_ref().map(|ref p| p.notify(pow_hash, difficulty, number)));
		}
	}

	fn update_gas_limit(&self, chain: &MiningBlockChainClient) {
		let gas_limit = HeaderView::new(&chain.best_block_header()).gas_limit();
		let mut queue = self.transaction_queue.lock().unwrap();
		queue.set_gas_limit(gas_limit);
	}

	/// Returns true if we had to prepare new pending block
	fn enable_and_prepare_sealing(&self, chain: &MiningBlockChainClient) -> bool {
		trace!(target: "miner", "enable_and_prepare_sealing: entering");
		let have_work = self.sealing_work.lock().unwrap().peek_last_ref().is_some();
		trace!(target: "miner", "enable_and_prepare_sealing: have_work={}", have_work);
		if !have_work {
			// --------------------------------------------------------------------------
			// | NOTE Code below requires transaction_queue and sealing_work locks.     |
			// | Make sure to release the locks before calling that method.             |
			// --------------------------------------------------------------------------
			self.sealing_enabled.store(true, atomic::Ordering::Relaxed);
			self.prepare_sealing(chain);
		}
		let mut sealing_block_last_request = self.sealing_block_last_request.lock().unwrap();
		let best_number = chain.chain_info().best_block_number;
		if *sealing_block_last_request != best_number {
			trace!(target: "miner", "enable_and_prepare_sealing: Miner received request (was {}, now {}) - waking up.", *sealing_block_last_request, best_number);
			*sealing_block_last_request = best_number;
		}

		// Return if
		!have_work
	}

	fn add_transactions_to_queue(&self, chain: &MiningBlockChainClient, transactions: Vec<SignedTransaction>, origin: TransactionOrigin, transaction_queue: &mut TransactionQueue) ->
		Vec<Result<TransactionImportResult, Error>> {

		let fetch_account = |a: &Address| AccountDetails {
			nonce: chain.latest_nonce(a),
			balance: chain.latest_balance(a),
		};

		transactions.into_iter()
			.map(|tx| transaction_queue.add(tx, &fetch_account, origin))
			.collect()
	}

	/// Are we allowed to do a non-mandatory reseal?
	fn tx_reseal_allowed(&self) -> bool { Instant::now() > *self.next_allowed_reseal.lock().unwrap() }
}

const SEALING_TIMEOUT_IN_BLOCKS : u64 = 5;

impl MinerService for Miner {

	fn clear_and_reset(&self, chain: &MiningBlockChainClient) {
		self.transaction_queue.lock().unwrap().clear();
		// --------------------------------------------------------------------------
		// | NOTE Code below requires transaction_queue and sealing_work locks.     |
		// | Make sure to release the locks before calling that method.             |
		// --------------------------------------------------------------------------
		self.update_sealing(chain);
	}

	fn status(&self) -> MinerStatus {
		let status = self.transaction_queue.lock().unwrap().status();
		let sealing_work = self.sealing_work.lock().unwrap();
		MinerStatus {
			transactions_in_pending_queue: status.pending,
			transactions_in_future_queue: status.future,
			transactions_in_pending_block: sealing_work.peek_last_ref().map_or(0, |b| b.transactions().len()),
		}
	}

	fn call(&self, chain: &MiningBlockChainClient, t: &SignedTransaction, analytics: CallAnalytics) -> Result<Executed, ExecutionError> {
		let sealing_work = self.sealing_work.lock().unwrap();
		match sealing_work.peek_last_ref() {
			Some(work) => {
				let block = work.block();

				// TODO: merge this code with client.rs's fn call somwhow.
				let header = block.header();
				let last_hashes = chain.last_hashes();
				let env_info = EnvInfo {
					number: header.number(),
					author: *header.author(),
					timestamp: header.timestamp(),
					difficulty: *header.difficulty(),
					last_hashes: last_hashes,
					gas_used: U256::zero(),
					gas_limit: U256::max_value(),
				};
				// that's just a copy of the state.
				let mut state = block.state().clone();
				let sender = try!(t.sender().map_err(|e| {
					let message = format!("Transaction malformed: {:?}", e);
					ExecutionError::TransactionMalformed(message)
				}));
				let balance = state.balance(&sender);
				let needed_balance = t.value + t.gas * t.gas_price;
				if balance < needed_balance {
					// give the sender a sufficient balance
					state.add_balance(&sender, &(needed_balance - balance));
				}
				let options = TransactOptions { tracing: analytics.transaction_tracing, vm_tracing: analytics.vm_tracing, check_nonce: false };
				let mut ret = Executive::new(&mut state, &env_info, self.engine(), chain.vm_factory()).transact(t, options);

				// TODO gav move this into Executive.
				if analytics.state_diffing {
					if let Ok(ref mut x) = ret {
						x.state_diff = Some(state.diff_from(block.state().clone()));
					}
				}
				ret
			},
			None => {
				chain.call(t, analytics)
			}
		}
	}

	fn balance(&self, chain: &MiningBlockChainClient, address: &Address) -> U256 {
		let sealing_work = self.sealing_work.lock().unwrap();
		sealing_work.peek_last_ref().map_or_else(
			|| chain.latest_balance(address),
			|b| b.block().fields().state.balance(address)
		)
	}

	fn storage_at(&self, chain: &MiningBlockChainClient, address: &Address, position: &H256) -> H256 {
		let sealing_work = self.sealing_work.lock().unwrap();
		sealing_work.peek_last_ref().map_or_else(
			|| chain.latest_storage_at(address, position),
			|b| b.block().fields().state.storage_at(address, position)
		)
	}

	fn nonce(&self, chain: &MiningBlockChainClient, address: &Address) -> U256 {
		let sealing_work = self.sealing_work.lock().unwrap();
		sealing_work.peek_last_ref().map_or_else(|| chain.latest_nonce(address), |b| b.block().fields().state.nonce(address))
	}

	fn code(&self, chain: &MiningBlockChainClient, address: &Address) -> Option<Bytes> {
		let sealing_work = self.sealing_work.lock().unwrap();
		sealing_work.peek_last_ref().map_or_else(|| chain.code(address), |b| b.block().fields().state.code(address))
	}

	fn set_author(&self, author: Address) {
		*self.author.write().unwrap() = author;
	}

	fn set_extra_data(&self, extra_data: Bytes) {
		*self.extra_data.write().unwrap() = extra_data;
	}

	/// Set the gas limit we wish to target when sealing a new block.
	fn set_gas_floor_target(&self, target: U256) {
		self.gas_range_target.write().unwrap().0 = target;
	}

	fn set_gas_ceil_target(&self, target: U256) {
		self.gas_range_target.write().unwrap().1 = target;
	}

	fn set_minimal_gas_price(&self, min_gas_price: U256) {
		self.transaction_queue.lock().unwrap().set_minimal_gas_price(min_gas_price);
	}

	fn minimal_gas_price(&self) -> U256 {
		*self.transaction_queue.lock().unwrap().minimal_gas_price()
	}

	fn sensible_gas_price(&self) -> U256 {
		// 10% above our minimum.
		*self.transaction_queue.lock().unwrap().minimal_gas_price() * 110.into() / 100.into()
	}

	fn sensible_gas_limit(&self) -> U256 {
		self.gas_range_target.read().unwrap().0 / 5.into()
	}

	fn transactions_limit(&self) -> usize {
		self.transaction_queue.lock().unwrap().limit()
	}

	fn set_transactions_limit(&self, limit: usize) {
		self.transaction_queue.lock().unwrap().set_limit(limit)
	}

	fn set_tx_gas_limit(&self, limit: U256) {
		self.transaction_queue.lock().unwrap().set_tx_gas_limit(limit)
	}

	/// Get the author that we will seal blocks as.
	fn author(&self) -> Address {
		*self.author.read().unwrap()
	}

	/// Get the extra_data that we will seal blocks with.
	fn extra_data(&self) -> Bytes {
		self.extra_data.read().unwrap().clone()
	}

	/// Get the gas limit we wish to target when sealing a new block.
	fn gas_floor_target(&self) -> U256 {
		self.gas_range_target.read().unwrap().0
	}

	/// Get the gas limit we wish to target when sealing a new block.
	fn gas_ceil_target(&self) -> U256 {
		self.gas_range_target.read().unwrap().1
	}

	fn import_external_transactions(
		&self,
		chain: &MiningBlockChainClient,
		transactions: Vec<SignedTransaction>
	) -> Vec<Result<TransactionImportResult, Error>> {

		let results = {
			let mut transaction_queue = self.transaction_queue.lock().unwrap();
<<<<<<< HEAD
			self.add_transactions_to_queue(chain, transactions, TransactionOrigin::External, &mut transaction_queue)
=======
			self.add_transactions_to_queue(
				chain, transactions, TransactionOrigin::External, &mut transaction_queue
			)
>>>>>>> eef9586c
		};

		if !results.is_empty() && self.options.reseal_on_external_tx &&	self.tx_reseal_allowed() {
			// --------------------------------------------------------------------------
			// | NOTE Code below requires transaction_queue and sealing_work locks.     |
			// | Make sure to release the locks before calling that method.             |
			// --------------------------------------------------------------------------
			self.update_sealing(chain);
		}
		results
	}

	fn import_own_transaction(
		&self,
		chain: &MiningBlockChainClient,
		transaction: SignedTransaction,
	) -> Result<TransactionImportResult, Error> {

		let hash = transaction.hash();
		trace!(target: "own_tx", "Importing transaction: {:?}", transaction);

		let imported = {
			// Be sure to release the lock before we call enable_and_prepare_sealing
			let mut transaction_queue = self.transaction_queue.lock().unwrap();
			let import = self.add_transactions_to_queue(chain, vec![transaction], TransactionOrigin::Local, &mut transaction_queue).pop().unwrap();

			match import {
				Ok(ref res) => {
					trace!(target: "own_tx", "Imported transaction to {:?} (hash: {:?})", res, hash);
					trace!(target: "own_tx", "Status: {:?}", transaction_queue.status());
				},
				Err(ref e) => {
					trace!(target: "own_tx", "Failed to import transaction {:?} (hash: {:?})", e, hash);
					trace!(target: "own_tx", "Status: {:?}", transaction_queue.status());
					warn!(target: "own_tx", "Error importing transaction: {:?}", e);
				},
			}
			import
		};

		// --------------------------------------------------------------------------
		// | NOTE Code below requires transaction_queue and sealing_work locks.     |
		// | Make sure to release the locks before calling that method.             |
		// --------------------------------------------------------------------------
		if imported.is_ok() && self.options.reseal_on_own_tx && self.tx_reseal_allowed() {
			// Make sure to do it after transaction is imported and lock is droped.
			// We need to create pending block and enable sealing
			let prepared = self.enable_and_prepare_sealing(chain);
			// If new block has not been prepared (means we already had one)
			// we need to update sealing
			if !prepared {
				self.update_sealing(chain);
			}
		}

		imported
	}

	fn all_transactions(&self) -> Vec<SignedTransaction> {
		let queue = self.transaction_queue.lock().unwrap();
		queue.top_transactions()
	}

	fn pending_transactions(&self) -> Vec<SignedTransaction> {
		let queue = self.transaction_queue.lock().unwrap();
		let sw = self.sealing_work.lock().unwrap();
		// TODO: should only use the sealing_work when it's current (it could be an old block)
		let sealing_set = match self.sealing_enabled.load(atomic::Ordering::Relaxed) {
			true => sw.peek_last_ref(),
			false => None,
		};
		match (&self.options.pending_set, sealing_set) {
			(&PendingSet::AlwaysQueue, _) | (&PendingSet::SealingOrElseQueue, None) => queue.top_transactions(),
			(_, sealing) => sealing.map_or_else(Vec::new, |s| s.transactions().clone()),
		}
	}

	fn pending_transactions_hashes(&self) -> Vec<H256> {
		let queue = self.transaction_queue.lock().unwrap();
		let sw = self.sealing_work.lock().unwrap();
		let sealing_set = match self.sealing_enabled.load(atomic::Ordering::Relaxed) {
			true => sw.peek_last_ref(),
			false => None,
		};
		match (&self.options.pending_set, sealing_set) {
			(&PendingSet::AlwaysQueue, _) | (&PendingSet::SealingOrElseQueue, None) => queue.pending_hashes(),
			(_, sealing) => sealing.map_or_else(Vec::new, |s| s.transactions().iter().map(|t| t.hash()).collect()),
		}
	}

	fn transaction(&self, hash: &H256) -> Option<SignedTransaction> {
		let queue = self.transaction_queue.lock().unwrap();
		let sw = self.sealing_work.lock().unwrap();
		let sealing_set = match self.sealing_enabled.load(atomic::Ordering::Relaxed) {
			true => sw.peek_last_ref(),
			false => None,
		};
		match (&self.options.pending_set, sealing_set) {
			(&PendingSet::AlwaysQueue, _) | (&PendingSet::SealingOrElseQueue, None) => queue.find(hash),
			(_, sealing) => sealing.and_then(|s| s.transactions().iter().find(|t| &t.hash() == hash).cloned()),
		}
	}

	fn pending_receipts(&self) -> BTreeMap<H256, Receipt> {
		match (self.sealing_enabled.load(atomic::Ordering::Relaxed), self.sealing_work.lock().unwrap().peek_last_ref()) {
			(true, Some(pending)) => {
				let hashes = pending.transactions()
					.iter()
					.map(|t| t.hash());

				let receipts = pending.receipts().clone().into_iter();

				hashes.zip(receipts).collect()
			},
			_ => BTreeMap::new()
		}
	}

	fn last_nonce(&self, address: &Address) -> Option<U256> {
		self.transaction_queue.lock().unwrap().last_nonce(address)
	}

	fn update_sealing(&self, chain: &MiningBlockChainClient) {
		if self.sealing_enabled.load(atomic::Ordering::Relaxed) {
			let current_no = chain.chain_info().best_block_number;
			let has_local_transactions = self.transaction_queue.lock().unwrap().has_local_pending_transactions();
			let last_request = *self.sealing_block_last_request.lock().unwrap();
			let should_disable_sealing = !self.forced_sealing()
				&& !has_local_transactions
				&& current_no > last_request
				&& current_no - last_request > SEALING_TIMEOUT_IN_BLOCKS;

			if should_disable_sealing {
				trace!(target: "miner", "Miner sleeping (current {}, last {})", current_no, last_request);
				self.sealing_enabled.store(false, atomic::Ordering::Relaxed);
				self.sealing_work.lock().unwrap().reset();
			} else {
				*self.next_allowed_reseal.lock().unwrap() = Instant::now() + self.options.reseal_min_period;
				// --------------------------------------------------------------------------
				// | NOTE Code below requires transaction_queue and sealing_work locks.     |
				// | Make sure to release the locks before calling that method.             |
				// --------------------------------------------------------------------------
				self.prepare_sealing(chain);
			}
		}
	}

	fn map_sealing_work<F, T>(&self, chain: &MiningBlockChainClient, f: F) -> Option<T> where F: FnOnce(&ClosedBlock) -> T {
		trace!(target: "miner", "map_sealing_work: entering");
		self.enable_and_prepare_sealing(chain);
		trace!(target: "miner", "map_sealing_work: sealing prepared");
		let mut sealing_work = self.sealing_work.lock().unwrap();
		let ret = sealing_work.use_last_ref();
		trace!(target: "miner", "map_sealing_work: leaving use_last_ref={:?}", ret.as_ref().map(|b| b.block().fields().header.hash()));
		ret.map(f)
	}

	fn submit_seal(&self, chain: &MiningBlockChainClient, pow_hash: H256, seal: Vec<Bytes>) -> Result<(), Error> {
		let result = if let Some(b) = self.sealing_work.lock().unwrap().get_used_if(if self.options.enable_resubmission { GetAction::Clone } else { GetAction::Take }, |b| &b.hash() == &pow_hash) {
			b.lock().try_seal(self.engine(), seal).or_else(|_| {
				warn!(target: "miner", "Mined solution rejected: Invalid.");
				Err(Error::PowInvalid)
			})
		} else {
			warn!(target: "miner", "Mined solution rejected: Block unknown or out of date.");
			Err(Error::PowHashInvalid)
		};
		result.and_then(|sealed| {
			let n = sealed.header().number();
			let h = sealed.header().hash();
			try!(chain.import_sealed_block(sealed));
			info!(target: "miner", "Mined block imported OK. #{}: {}", format!("{}", n).apply(Colour::White.bold()), h.hex().apply(Colour::White.bold()));
			Ok(())
		})
	}

	fn chain_new_blocks(&self, chain: &MiningBlockChainClient, _imported: &[H256], _invalid: &[H256], enacted: &[H256], retracted: &[H256]) {
		fn fetch_transactions(chain: &MiningBlockChainClient, hash: &H256) -> Vec<SignedTransaction> {
			let block = chain
				.block(BlockID::Hash(*hash))
				// Client should send message after commit to db and inserting to chain.
				.expect("Expected in-chain blocks.");
			let block = BlockView::new(&block);
			let txs = block.transactions();
			// populate sender
			for tx in &txs {
				let _sender = tx.sender();
			}
			txs
		}

		// 1. We ignore blocks that were `imported` (because it means that they are not in canon-chain, and transactions
		//	  should be still available in the queue.
		// 2. We ignore blocks that are `invalid` because it doesn't have any meaning in terms of the transactions that
		//    are in those blocks

		// First update gas limit in transaction queue
		self.update_gas_limit(chain);

		// Then import all transactions...
		{
			let out_of_chain = retracted
				.par_iter()
				.map(|h| fetch_transactions(chain, h));
			out_of_chain.for_each(|txs| {
				let mut transaction_queue = self.transaction_queue.lock().unwrap();
				let _ = self.add_transactions_to_queue(
					chain, txs, TransactionOrigin::External, &mut transaction_queue
				);
			});
		}

		// ...and at the end remove old ones
		{
			let in_chain = enacted
				.par_iter()
				.map(|h: &H256| fetch_transactions(chain, h));

			in_chain.for_each(|mut txs| {
				let mut transaction_queue = self.transaction_queue.lock().unwrap();

				let to_remove = txs.drain(..)
						.map(|tx| {
							tx.sender().expect("Transaction is in block, so sender has to be defined.")
						})
						.collect::<HashSet<Address>>();
				for sender in to_remove.into_iter() {
					transaction_queue.remove_all(sender, chain.latest_nonce(&sender));
				}
			});
		}

		// --------------------------------------------------------------------------
		// | NOTE Code below requires transaction_queue and sealing_work locks.     |
		// | Make sure to release the locks before calling that method.             |
		// --------------------------------------------------------------------------
		self.update_sealing(chain);
	}
}

#[cfg(test)]
mod tests {

	use super::super::MinerService;
	use super::Miner;
	use util::*;
	use client::{TestBlockChainClient, EachBlockWith};
	use block::*;
	use spec::Spec;

	// TODO [ToDr] To uncomment` when TestBlockChainClient can actually return a ClosedBlock.
	#[ignore]
	#[test]
	fn should_prepare_block_to_seal() {
		// given
		let client = TestBlockChainClient::default();
		let miner = Miner::with_spec(Spec::new_test());

		// when
		let sealing_work = miner.map_sealing_work(&client, |_| ());
		assert!(sealing_work.is_some(), "Expected closed block");
	}

	#[ignore]
	#[test]
	fn should_still_work_after_a_couple_of_blocks() {
		// given
		let client = TestBlockChainClient::default();
		let miner = Miner::with_spec(Spec::new_test());

		let res = miner.map_sealing_work(&client, |b| b.block().fields().header.hash());
		assert!(res.is_some());
		assert!(miner.submit_seal(&client, res.unwrap(), vec![]).is_ok());

		// two more blocks mined, work requested.
		client.add_blocks(1, EachBlockWith::Uncle);
		miner.map_sealing_work(&client, |b| b.block().fields().header.hash());

		client.add_blocks(1, EachBlockWith::Uncle);
		miner.map_sealing_work(&client, |b| b.block().fields().header.hash());

		// solution to original work submitted.
		assert!(miner.submit_seal(&client, res.unwrap(), vec![]).is_ok());
	}
}<|MERGE_RESOLUTION|>--- conflicted
+++ resolved
@@ -589,13 +589,9 @@
 
 		let results = {
 			let mut transaction_queue = self.transaction_queue.lock().unwrap();
-<<<<<<< HEAD
-			self.add_transactions_to_queue(chain, transactions, TransactionOrigin::External, &mut transaction_queue)
-=======
 			self.add_transactions_to_queue(
 				chain, transactions, TransactionOrigin::External, &mut transaction_queue
 			)
->>>>>>> eef9586c
 		};
 
 		if !results.is_empty() && self.options.reseal_on_external_tx &&	self.tx_reseal_allowed() {
