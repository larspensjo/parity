--- conflicted
+++ resolved
@@ -79,29 +79,22 @@
 
 		StateDB {
 			db: db,
-<<<<<<< HEAD
-			account_cache: Arc::new(Mutex::new(AccountCache {
-				accounts: LruCache::new(65536),
-			})),
-=======
 			account_cache: Arc::new(Mutex::new(AccountCache { accounts: LruCache::new(STATE_CACHE_ITEMS) })),
 			cache_overlay: Vec::new(),
->>>>>>> 49ab189a
 			is_canon: false,
 			account_bloom: Arc::new(Mutex::new(bloom)),
-			cache_overlay: Vec::new(),
 		}
 	}
 
 	/// Commit all recent insert operations and canonical historical commits' removals from the
 	/// old era to the backing database, reverting any non-canonical historical commit's inserts.
 	pub fn commit(&mut self, batch: &DBTransaction, now: u64, id: &H256, end: Option<(u64, H256)>) -> Result<u32, UtilError> {
-<<<<<<< HEAD
+		// commit bloom
 		let transaction = DBTransaction::new(self.db.backing());
 		try!(transaction.put(None, b"accounts_bloom", &self.account_bloom.lock()));
 		try!(self.db.backing().write(transaction));
-		self.db.commit(batch, now, id, end)
-=======
+
+		// commit cache
 		let records = try!(self.db.commit(batch, now, id, end));
 		if self.is_canon {
 			self.commit_cache();
@@ -109,7 +102,6 @@
 			self.clear_cache();
 		}
 		Ok(records)
->>>>>>> 49ab189a
 	}
 
 	/// Returns an interface to HashDB.
