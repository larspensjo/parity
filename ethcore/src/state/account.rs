--- conflicted
+++ resolved
@@ -23,13 +23,9 @@
 use rlp::*;
 use lru_cache::LruCache;
 
-<<<<<<< HEAD
-use std::cell::{Ref, RefCell};
-=======
-use std::cell::{RefCell, Cell};
+use std::cell::RefCell;
 
 const STORAGE_CACHE_ITEMS: usize = 4096;
->>>>>>> e1d3b3ff
 
 /// Single account in the system.
 pub struct Account {
@@ -53,13 +49,8 @@
 	code_cache: Arc<Bytes>,
 	// Account is new or has been modified.
 	filth: Filth,
-<<<<<<< HEAD
-=======
 	// Account code new or has been modified.
 	code_filth: Filth,
-	// Cached address hash.
-	address_hash: Cell<Option<H256>>,
->>>>>>> e1d3b3ff
 }
 
 impl Account {
@@ -76,11 +67,7 @@
 			code_size: Some(code.len()),
 			code_cache: Arc::new(code),
 			filth: Filth::Dirty,
-<<<<<<< HEAD
-=======
 			code_filth: Filth::Dirty,
-			address_hash: Cell::new(None),
->>>>>>> e1d3b3ff
 		}
 	}
 
@@ -116,11 +103,7 @@
 			code_cache: Arc::new(vec![]),
 			code_size: Some(0),
 			filth: Filth::Dirty,
-<<<<<<< HEAD
-=======
 			code_filth: Filth::Clean,
-			address_hash: Cell::new(None),
->>>>>>> e1d3b3ff
 		}
 	}
 
@@ -137,11 +120,7 @@
 			code_cache: Arc::new(vec![]),
 			code_size: None,
 			filth: Filth::Clean,
-<<<<<<< HEAD
-=======
 			code_filth: Filth::Clean,
-			address_hash: Cell::new(None),
->>>>>>> e1d3b3ff
 		}
 	}
 
@@ -158,11 +137,7 @@
 			code_cache: Arc::new(vec![]),
 			code_size: None,
 			filth: Filth::Dirty,
-<<<<<<< HEAD
-=======
 			code_filth: Filth::Clean,
-			address_hash: Cell::new(None),
->>>>>>> e1d3b3ff
 		}
 	}
 
@@ -197,27 +172,12 @@
 	}
 
 	/// Get (and cache) the contents of the trie's storage at `key`.
-<<<<<<< HEAD
 	pub fn storage_at<B: state::Backend>(&self, b: &B, a: Address, key: &H256) -> H256 {
-		self.storage_overlay.borrow_mut().entry(key.clone()).or_insert_with(||{
-			(Filth::Clean, b.storage(a, &self.storage_root, key))
-		}).1.clone()
-=======
-	/// Takes modifed storage into account.
-	pub fn storage_at(&self, db: &HashDB, key: &H256) -> H256 {
 		if let Some(value) = self.cached_storage_at(key) {
 			return value;
 		}
-		let db = SecTrieDB::new(db, &self.storage_root)
-			.expect("Account storage_root initially set to zero (valid) and only altered by SecTrieDBMut. \
-			SecTrieDBMut would not set it to an invalid state root. Therefore the root is valid and DB creation \
-			using it will not fail.");
-
-		let item: U256 = match db.get(key){
-			Ok(x) => x.map_or_else(U256::zero, decode),
-			Err(e) => panic!("Encountered potential DB corruption: {}", e),
-		};
-		let value: H256 = item.into();
+
+		let value = b.storage(a, &self.storage_root, key);
 		self.storage_cache.borrow_mut().insert(key.clone(), value.clone());
 		value
 	}
@@ -232,7 +192,6 @@
 			return Some(value.clone())
 		}
 		None
->>>>>>> e1d3b3ff
 	}
 
 	/// return the balance associated with this account.
@@ -295,40 +254,36 @@
 		// TODO: fill out self.code_cache;
 		trace!("Account::cache_code: ic={}; self.code_hash={:?}, self.code_cache={}", self.is_cached(), self.code_hash, self.code_cache.pretty());
 		self.is_cached() ||
-<<<<<<< HEAD
-			match self.code_hash {
-				Some(ref h) => match b.code(address.clone(), h) {
-					Some(x) => { self.code_cache = x.to_vec(); true },
-=======
-		match db.get(&self.code_hash) {
-			Some(x) => {
-				self.code_cache = Arc::new(x.to_vec());
-				self.code_size = Some(x.len());
-				true
-			},
-			_ => {
-				warn!("Failed reverse get of {}", self.code_hash);
-				false
-			},
-		}
+			match b.code(address.clone(), &self.code_hash) {
+				Some(x) => {
+					// TODO: have the backend return these shared pointers.
+					// useless otherwise.
+					self.code_cache = Arc::new(x.to_vec());
+					self.code_size = Some(x.len());
+					true
+				}
+				_ => {
+					warn!("Failed reverse get of {}", self.code_hash);
+					false
+				}
+			}
 	}
 
 	/// Provide a database to get `code_size`. Should not be called if it is a contract without code.
-	pub fn cache_code_size(&mut self, db: &HashDB) -> bool {
+	pub fn cache_code_size<B: state::Backend>(&mut self, b: &B, address: &Address) -> bool {
 		// TODO: fill out self.code_cache;
 		trace!("Account::cache_code_size: ic={}; self.code_hash={:?}, self.code_cache={}", self.is_cached(), self.code_hash, self.code_cache.pretty());
 		self.code_size.is_some() ||
 			if self.code_hash != SHA3_EMPTY {
-				match db.get(&self.code_hash) {
+				match b.code(address.clone(), &self.code_hash) {
 					Some(x) => {
 						self.code_size = Some(x.len());
 						true
-					},
->>>>>>> e1d3b3ff
+					}
 					_ => {
 						warn!("Failed reverse get of {}", self.code_hash);
 						false
-					},
+					}
 				}
 			} else {
 				false
@@ -338,8 +293,8 @@
 	/// Determine whether there are any un-`commit()`-ed storage-setting operations.
 	pub fn storage_is_clean(&self) -> bool { self.storage_changes.is_empty() }
 
+	/// return the storage root associated with this account or None if it has been altered via the overlay.
 	#[cfg(test)]
-	/// return the storage root associated with this account or None if it has been altered via the overlay.
 	pub fn storage_root(&self) -> Option<&H256> { if self.storage_is_clean() {Some(&self.storage_root)} else {None} }
 
 	/// return the storage overlay.
@@ -430,7 +385,6 @@
 			code_cache: self.code_cache.clone(),
 			filth: self.filth,
 			code_filth: self.code_filth,
-			address_hash: self.address_hash.clone(),
 		}
 	}
 
@@ -460,7 +414,6 @@
 		self.code_filth = other.code_filth;
 		self.code_cache = other.code_cache;
 		self.code_size = other.code_size;
-		self.address_hash = other.address_hash;
 		let mut cache = self.storage_cache.borrow_mut();
 		for (k, v) in other.storage_cache.into_inner().into_iter() {
 			cache.insert(k.clone() , v.clone()); //TODO: cloning should not be required here
@@ -495,7 +448,7 @@
 
 	#[test]
 	fn storage_at() {
-		let db = helpers::get_temp_journal_db();
+		let db = helpers::get_temp_state_db();
 		let mut db = db.boxed_clone();
 		let addr = Address::new();
 
@@ -510,7 +463,7 @@
 		};
 
 		let a = Account::from_rlp(&rlp);
-		let back = backend::Database::new(db, Default::default());
+		let back = backend::Database::new(db, Default::default(), Default::default());
 		assert_eq!(a.storage_root().unwrap().hex(), "c57e1afb758b07f8d2c8f13a3b6e44fa5ff94ab266facc5a4fd3f062426e50b2");
 		assert_eq!(a.storage_at(&back, addr, &H256::from(&U256::from(0x00u64))), H256::from(&U256::from(0x1234u64)));
 		assert_eq!(a.storage_at(&back, addr, &H256::from(&U256::from(0x01u64))), H256::new());
@@ -518,7 +471,7 @@
 
 	#[test]
 	fn note_code() {
-		let db = helpers::get_temp_journal_db();
+		let db = helpers::get_temp_state_db();
 		let mut db = db.boxed_clone();
 		let addr = Address::new();
 
@@ -530,7 +483,7 @@
 			a.rlp()
 		};
 
-		let back = backend::Database::new(db, Default::default());
+		let back = backend::Database::new(db, Default::default(), Default::default());
 		let mut a = Account::from_rlp(&rlp);
 		assert!(a.cache_code(&back, &addr));
 
